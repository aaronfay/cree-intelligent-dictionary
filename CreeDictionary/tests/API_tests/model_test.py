import json
from collections import Iterable

import pytest
from hypothesis import assume, given

from API.models import Wordform
from CreeDictionary import settings
<<<<<<< HEAD
from tests.conftest import random_lemmas
=======
from hypothesis import assume, given
from tests.conftest import lemmas
>>>>>>> c7330415
from utils.enums import Language


@pytest.fixture(scope="module")
def django_db_setup():
    """
    This works with pytest-django plugin.
    This fixture tells all functions marked with pytest.mark.django_db in this file
    to use the database specified in settings.py
    which is the existing test_db.sqlite3 if USE_TEST_DB=True is passed.

    Instead of by default, an empty database in memory.
    """

    # all functions in this file should use the existing test_db.sqlite3
    assert settings.USE_TEST_DB


#### Tests for Inflection.fetch_lemmas_by_user_query()


@pytest.mark.django_db
def test_when_linguistic_breakdown_absent():
    # pê- is a preverb
    # it's not analyzable by the fst and should not have a linguistic breakdown

    query = "pe-"
    search_results = Wordform.search(query)

    assert len(search_results) == 1

    result = search_results[0]
    assert (
        result.linguistic_breakdown_head == ()
        and result.linguistic_breakdown_tail == ()
    )


@pytest.mark.django_db
@given(lemma=lemmas())
def test_query_exact_wordform_in_database(lemma: Wordform):
    """
    Sanity check: querying a lemma by its EXACT text returns that lemma.
    """

    query = lemma.text
    cree_results, _ = Wordform.fetch_lemma_by_user_query(query)

    exact_match = False
    matched_lemma_count = 0
    for analysis, matched_cree, lemma in cree_results:
        if lemma.id == lemma.id:
            exact_match = True
        matched_lemma_count += 1

    assert matched_lemma_count >= 1, f"Could not find {query!r} in the database"
    assert exact_match, f"No exact matches for {query!r} in {cree_results}"


@pytest.mark.django_db
@given(lemma=lemmas())
def test_search_for_exact_lemma(lemma: Wordform):
    """
    Check that we get a search result that matches the exact query.
    """

    assert lemma.is_lemma
    lemma_from_analysis, _, _ = lemma.analysis.partition("+")
    assert all(c == c.lower() for c in lemma_from_analysis)
    assume(lemma.text == lemma_from_analysis)

    query = lemma.text
    search_results = Wordform.search(query)

    exact_matches = {
        result
        for result in search_results
        if result.is_lemma and result.lemma_wordform == lemma
    }
    assert len(exact_matches) == 1

    # Let's look at that search result in more detail
    exact_match = exact_matches.pop()
    assert exact_match.matched_cree == lemma.text
    assert not exact_match.preverbs
    assert not exact_match.reduplication_tags
    assert not exact_match.initial_change_tags
    # todo: enable the two lines below when #230 is fixed
    #   https://github.com/UAlbertaALTLab/cree-intelligent-dictionary/issues/230
    #   or there will be flaky local tests and ci tests
    # assert len(exact_match.definitions) >= 1
    # assert all(len(dfn.source_ids) >= 1 for dfn in exact_match.definitions)


@pytest.mark.django_db
def test_search_for_english() -> None:
    """
    Search for a word that is definitely in English.
    """

    # This should match "âcimowin" and related words:
    search_results = Wordform.search("story")

    assert search_results[0].matched_by == Language.ENGLISH


@pytest.mark.django_db
def test_search_for_pronoun() -> None:
    """
    Search for a common pronoun "ôma". Make sure "oma" returns at least one
    result that says "ôma"
    """

    search_results = Wordform.search("oma")
    assert "ôma" in {res.matched_cree for res in search_results}


@pytest.mark.django_db
def test_search_for_stored_non_lemma():
    """
    A "stored non-lemma" is a wordform in the database that is NOT a lemma.
    """
    # "S/he would tell us stories."
    lemma_str = "âcimêw"
    query = "ê-kî-âcimikoyâhk"
    search_results = Wordform.search(query)

    assert len(search_results) >= 1

    exact_matches = [
        result for result in search_results if result.matched_cree == query
    ]
    assert len(exact_matches) >= 1

    # Let's look at that search result in more detail
    result = exact_matches[0]
    assert not result.is_lemma
    assert result.lemma_wordform.text == lemma_str
    # todo: tags are not implemented
    # assert not result.preverbs
    # assert not result.reduplication_tags
    # assert not result.initial_change_tags
    assert len(result.lemma_wordform.definitions.all()) >= 1
    assert all(
        len(dfn.source_ids) >= 1 for dfn in result.lemma_wordform.definitions.all()
    )


# TODO: some of these should really be in a dedicated "test_search" file.


@pytest.mark.django_db
@pytest.mark.parametrize("term", ["acâhkos kâ-osôsit", "acâhkosa kâ-otakohpit"])
def test_search_space_characters_in_matched_term(term):
    """
    The search should find results with spaces in them.
    See: https://github.com/UAlbertaALTLab/cree-intelligent-dictionary/issues/147
    """

    # Ensure the word is in the database to begin with...
    word = Wordform.objects.get(text=term)
    assert word is not None

    # Now try searching for it:
    cree_results, _ = Wordform.fetch_lemma_by_user_query(term)
    assert len(cree_results) > 0


@pytest.mark.django_db
def test_paradigm():
    def deep_contain(container: Iterable, testee):
        """check if `testee` is in any depth of `container`"""
        for item in container:
            if item == testee:
                return True
            elif (
                item != container
                and isinstance(item, Iterable)
                and deep_contain(item, testee)
            ):
                return True
        return False

    nipaw_paradigm = Wordform.objects.get(text="nipâw", is_lemma=True).paradigm
    assert deep_contain(nipaw_paradigm, "ninipân")
    assert deep_contain(nipaw_paradigm, "kinipân")
    assert deep_contain(nipaw_paradigm, "nipâw")
    assert deep_contain(nipaw_paradigm, "ninipânân")


@pytest.mark.django_db
@pytest.mark.parametrize("query", ["nipaw", "nitawi", "nitawi-nipaw", "e-nitawi-nipaw"])
def test_search_serialization_json_parsable(query):
    """
    Test SearchResult.serialize produces json compatible results
    """
    results = Wordform.search(query)
    for result in results:

        serialized = result.serialize()
        try:
            json.dumps(serialized)
        except Exception as e:
            print(e)
            pytest.fail("SearchResult.serialized method failed to be json compatible")


@pytest.mark.django_db
def test_search_words_with_preverbs():
    """
    preverbs should be extracted and present in SearchResult instances
    """
    results = Wordform.search("nitawi-nipâw")
    assert len(results) == 1
    search_result = results.pop()

    assert len(search_result.preverbs) == 1
    assert search_result.preverbs[0].text == "nitawi-"


@pytest.mark.django_db
def test_search_text_with_ambiguous_word_classes():
    """
    Results of all word classes should be searched when the query is ambiguous
    """
    # pipon can be viewed as a Verb as well as a Noun
    results = Wordform.search("pipon")
    assert {r.lemma_wordform.pos for r in results if r.matched_cree == "pipon"} == {
        "N",
        "V",
    }


@pytest.mark.django_db
def test_lemma_ranking_most_frequent_word():
    # the English sleep should many cree words. But nipâw should show first because
    # it undoubtedly has the highest frequency
    results = Wordform.search("sleep")
    assert results[0].matched_cree == "nipâw"


@pytest.mark.django_db
@pytest.mark.parametrize("lemma", ["maskwa", "niska"])
def test_lemma_and_syncretic_form_ranking(lemma):
    """
    Tests that the lemma is always shown first, even when a search yields
    one or more forms that are syncretic with the lemma; That is, ensure THIS
    doesn't happen:

        sheep [Plural]
        form of sheep [Singular]

        (no definition found for sheep [Plural])

        sheep [Singular]
        1. a fluffy mammal that appears in dreams

    Note: this test is likely to be **FLAKY** if the implementation is buggy
    and uses a **non-stable** sort or comparison.
    """

    results = Wordform.search(lemma)
    assert len(results) >= 2
    maskwa_results = [res for res in results if res.lemma_wordform.text == lemma]
    assert len(maskwa_results) >= 2
    assert any(res.is_lemma for res in maskwa_results)
    first_result = maskwa_results[0]
    assert first_result.is_lemma, f"unexpected first result: {first_result}"<|MERGE_RESOLUTION|>--- conflicted
+++ resolved
@@ -2,16 +2,10 @@
 from collections import Iterable
 
 import pytest
-from hypothesis import assume, given
-
 from API.models import Wordform
 from CreeDictionary import settings
-<<<<<<< HEAD
-from tests.conftest import random_lemmas
-=======
 from hypothesis import assume, given
 from tests.conftest import lemmas
->>>>>>> c7330415
 from utils.enums import Language
 
 
