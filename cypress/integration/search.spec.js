--- conflicted
+++ resolved
@@ -1,8 +1,4 @@
 context('Searching', () => {
-<<<<<<< HEAD
-
-=======
->>>>>>> bed1053e
   describe('I want to see search results showing dynamically while I type', () => {
     // https://github.com/UAlbertaALTLab/cree-intelligent-dictionary/issues/120
     it('should search for first minos, then minosis', () => {
