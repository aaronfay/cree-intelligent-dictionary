@charset "UTF-8";

@import "./vendor/normalize.css";
@import "./vendor/notosanscanadianaboriginal.css";
@import "./variables.css";
@import "./_tooltip.css";

/**
 * Preliminary styles for the application.
 *
 * This uses the BEM methodology:
 * http://getbem.com/naming/
 */

/**
 * When selecting text on the page, use the branding color as the background,
 * to make selecting things on this page unique!
 */
::selection {
  color: #FFF;
  background-color: var(--app-title-color);
}

/* See: https://css-tricks.com/inheriting-box-sizing-probably-slightly-better-best-practice/ */
html {
  box-sizing: border-box;
}

*, *:before, *:after {
  box-sizing: border-box;
}

/**
 * Use this template to make your own BEM rule:
 */
.block, .block__element, .block--modifier {
  /* Positioning */
  /* Display & Box Model */
  /* Color */
  /* Text */
  /* Other */
}

/*********************************** APP ***********************************/

/**
 * Set up the root font for the entire page.
 */
:root {
  font-style: normal;
  font-weight: var(--body-font-weight);
  font-size: var(--root-font-size);
  line-height: normal;
  font-family: var(--body-font-family);
}

/**
 * BLOCK app
 *
 * A block containing the ENTIRE application.
 */
.app {
  /* Display & Box Model */
  display: flex;
  min-height: 100vh;
  flex-direction: column;

  /* Color */
  color: var(--app-body-color);
  background: var(--app-bg-color);
}

/**
 * Link styles for the application.
 */
.app a { font-weight: var(--link-font-weight) }
.app a:link { color: var(--link-color) }
.app a:visited { color: var(--link-visited-color) }
.app a:hover { color: var(--link-hover-color) }
.app a:active { color: var(--link-active-color) }

/**
 * ELEMENT app__header
 *
 * The header for the entire application.
 */
.app__header {
  /* Display & Box Model */
  width: 100vw;
  margin: 0 0 .75rem;
}

/**
 * ELEMENT app__content
 *
 * The element containing the main content on display in the application.
 * The contents of this element are expected to change as the user interacts
 * with the application.
 */
.app__content {
  flex: 1;
  margin-top: var(--medium-gap);
}

/**
 * ELEMENT pp__pane
 *
 * Any division of the application that creates a "pane".
 *
 * The header and footer are exceptions to this.
 */
.app__pane {
  padding: 0 var(--page-gutter);
}

/* On larger screens, change to a margin: auto (to horizontally
 * center)/max-width scheme. */
@media (min-width: 768px) {
  .app__pane {
    padding: 0 0;
    margin: auto;
    width: var(--tablet-search-bar-width);
  }
}

@media (min-width: 960px) {
  .app__pane {
    width: var(--desktop-search-bar-width);
  }
}

/********************************* TOP BAR *********************************/

/**
 * BLOCK top-bar
 *
 * A bar that runs across the top of the application.
 */
.top-bar {
  display: grid;
  grid-template-columns: 1fr 1fr;
  grid-template-rows: auto;
  grid-template-areas:
   "logo nav"
   "search search";
}

/**
 * ELEMENT top-bar__logo
 *
 * Where the title (itwêwina -- Plains Cree Dictionary) goes.
 */
.top-bar__logo {
  grid-area: logo;
}

/**
 * ELEMENT top-bar__search
 *
 * Where the search bar.
 */
.top-bar__search {
  grid-area: search;
}

/**
 * ELEMENT top-bar__nav
 *
 * Where the navigation (e.g., language selector) goes.
 */
.top-bar__nav {
  grid-area: nav;

  text-align: right; /* So that it's flush with the right side of the page. */

  padding-right: var(--small-pad);
}

/**
 * The top-bar collapses both the logo, the language picker, AND the search
 * bar all into one long line.
 */
@media (min-width: 960px) {
  .top-bar {
    grid-template-columns: 200px auto 200px;
    grid-template-areas: "logo search nav";
  }
}



/********************************* BRANDING *********************************/

/**
 * BLOCK branding
 *
 * Displays the title and subtitle/tagline of the application.
 */
.branding {
  padding: 0 var(--page-gutter);

  background: transparent;  /* Fallback */
  background: linear-gradient(to right, var(--header-stripe-color) 0%,
                                        var(--header-stripe-color) var(--header-stripe-width),
                                        rgba(0,0,0,0) var(--header-stripe-width),
                                        rgba(0,0,0,0) 100%);
}

/**
 * ELEMENT
 *
 * A heading that makes up the branding.
 */
.branding__heading {
  margin: 0 auto;
}

/* Make the links in the heading look consistent, regardless of its state: */
.branding a:link,
.branding a:hover,
.branding a:hover,
.branding a:visited,
.branding a:active {
  color: inherit;
  text-decoration: none;
}

/**
 * ELEMENT branding__title
 *
 * Contains the primary title of the application.
 * e.g., "itwêwina"
 */
.branding__title {
  /* Color */
  color: var(--app-title-color);

  /* Text */
  font-weight: 400;
  font-size: var(--branding-font-size);
  line-height: normal;
  font-family: var(--heading-font-family);
  letter-spacing: 4px;
}

/**
 * ELEMENT branding__subtitle
 *
 * Contains the subtitle or tagline of the application.
 */
.branding__subtitle {
  /* Text */
  font-weight: var(--body-font-weight);
  font-size: var(--branding-subtitle-font-size);;
}


/********************************** SEARCH **********************************/

/**
 * BLOCK search
 *
 * The main search panel.
 */


/**
 * BLOCK search__search-bar
 *
 * Contains the search bar.
 */
.search__search-bar {
  margin: var(--gap) auto;
  max-width: calc(100vw - 2 * var(--page-gutter));
}

@media (min-width: 768px) {
  .search__search-bar {
    max-width: var(--tablet-search-bar-width);
  }
}

/**
 * The top-bar collapses both the logo, the language picker, AND the search
 * bar all into one long line.
 */
@media (min-width: 960px) {
  .search__search-bar {
    max-width: var(--desktop-search-bar-width);
  }
}

/**
 * ELEMENT advanced search.
 *
 * Shows options for advance search.
 */
.search__advanced  {
  /* Text */
  text-align: right;
}

/**
 * BLOCK search-bar
 *
 * Contains the input and controls to input a search query.
 */
.search-bar {
  /* Positioning */
  position: relative;
  /* Display & Box Model */
  width: 100%;
  /* Text */
  font-size: var(--prominent-font-size);
}

/**
 * ELEMENT search-bar__label
 *
 * The <label> that WRAPS the <input> and label text proper.
 */
.search-bar__label {
  /* Display & Box Model */
  display: inline-block;
  width: 100%;
}

/**
 * ELEMENT search-bar__input
 *
 * The actual input element that the user types the query into.
 */
.search-bar__input {
  /* Display & Box Model */
  padding: var(--small-pad) 1rem;
  padding-right: 1rem;
  border: solid 1px var(--search-border-color);
  width: 100%;

  /* Text */
  text-overflow: ellipsis;

  /* Other */
  border-radius: var(--search-input-border-radius);
  /* Has a nice animation when the search bar receives focus. */
  box-shadow: 0 0 0 transparent;
  transition: box-shadow .125s;
}

/**
 * How to display the placeholder when text has yet to be entered in the
 * search input:
 */
.search-bar__input:placeholder-shown {
  /* Color */
  color: var(--placeholder-text-color);

  /* Text */
  font-style: italic;
  font-weight: var(--body-font-weight);
}

/**
 * Make it abundantly clear that the search input has focus.
 */
.search-bar__input:focus {
  box-shadow: 0 0 0 1px white,
              0 0 0 var(--search-focus-outline-size) var(--search-focus-color);
}

/**
 * ELEMENT search-bar__button
 *
 * The button to press to execute the search.
 */
.search-bar__button {
  position: absolute;
  right: 0;

  display: inline-block;
  height: 100%;
  width: 2em;
  border: 0;

  background: transparent;

  cursor: pointer;
}

.search-bar__button > img {
  margin-top: .125em;
  height: 1.125em;
}

/**
 * Make the search icon look unusable when the user has not typed any query.
 */
.search-bar:invalid .search-bar__button {
  opacity: 0.5;
  cursor: not-allowed;
}


/****************************** SEARCH RESULTS ******************************/

.search-results__results {
  padding: 0;

  list-style: none;
}

.search-results__result {
  margin-top: 19px;
}

.search-results__result:first-of-type {
  margin-top: 0;
}


/******************************** DEFINITION ********************************/

.definition-title {
  font-size: var(--definition-title-size);
}

.definition-title--search-result {
  margin: 0;
}

.definition-title__word {
  /* Text */
  font-style: normal;
  font-weight: var(--strong-font-weight);
}

.definition-title__tooltip-text{
  font-size: 0.5em;
  font-weight: normal;
}

.definition-title__tooltip-icon{
  display: inline-block;
}

.definition-title__tooltip-icon > img {
  width: var(--tooltip-icon-size);
  filter: var(--blue-filter); /* blue color */

  vertical-align: middle;
}

.definition-title__tooltip-icon:focus,
.definition-title__tooltip-icon:focus-within {
  outline: 3px solid var(--search-focus-color);
}

.definition-title__form-of {
  margin: var(--small-gap) 0 0;

  font-size: var(--form-of-size);
}

.reference-to-lemma {
  font-style: italic;
}

.definition-title__pos {
  /* Text */
  font-style: normal;
  font-weight: var(--body-font-weight);
}

/**
 * The actual SVG for the 🔊 icon
 */
.definition-title__play-icon {
  width: 100%;
  height: var(--tooltip-icon-size);

  overflow: hidden;
}

/**
 * ELEMENT play-button
 *
 * Should be a button that looks like a link.
 */
.definition-title__play-button {
  /* Reset the button appearance: */
  width: 1em;
  height: 1em;
  padding: 0;
  border: 0;
  margin: 0;

  /* Inline properties: */
  vertical-align: middle;

  /* Color: */
  color: var(--play-button-color);
  background: transparent;

  /* Make it look like a link. */
  cursor: pointer;

  /* Subtle transition when hovering. */
  transition: 0.1s filter;
  filter: brightness(100%);
}

.definition-title__play-button:hover {
  /* Make the button lighter when hovered. */
  filter: brightness(150%);
}

.definition__recordings {
  font-style: italic;
}

<<<<<<< HEAD
.recordings-list,
.speaker-links {
  /* take up half the width of the screen to make space for the speaker link  */
  max-width: 50%;
=======
.definition__recordings--not-loaded {
  display: none;
>>>>>>> df3d213b
}

.recordings-list__item {
  list-style: upper-roman;
}

.recordings-list__item:hover {
  cursor: pointer;
}

/**
 * BLOCK cleave-inflection-from-lemma
 *
 * Separates the info for the matched wordform/inflection
 * from the defined lemma.
 *
 * It's an <hr>!
 */
.cleave-inflection-from-lemma {
  margin-top: var(--gap);
  color: var(--soft-hr-color);
}

.meanings {
  /* Display & Box model */
  padding: 0;
  margin-top: 1rem; /* give it a little breathing room. */

  /* Text */
  font-size: var(--prominent-font-size);

  /* Other */
  list-style-position: inside;
}

.meanings--search-result {
  /* Display & Box model */
  padding: 0 .5em;

  /* Text */
  font-size: var(--search-result-font-size);
}

.preverb-breakdown {
  padding: 0;
  list-style: none;
  font-size: var(--preverb-breakdown-size);
}

.preverb-breakdown__tooltip-icon {
  display: inline;
  position: relative;
}

.preverb-breakdown__tooltip-icon > img {
  width: var(--tooltip-icon-size);

  /* vertically center the question mark*/
  position: absolute;
  top: 0;
  bottom: 0;
  margin: auto;
  /* end vertical centering */

  left: 0.2em;  /* space out the question mark */
  filter: var(--blue-filter); /* blue color */
}

/**
 * Occurs inside a tooltip. Get rid of its extra margin!
 */
.preverb-breakdown__preverb-definition {
  margin: 0;
}

/********************************* PARADIGM *********************************/

.paradigm {
  /* Display & Box model */
  border: solid 1px var(--paradigm-border-color);

  /* Color */
  background: var(--box-bg-color);

  /* Other */
  border-radius: var(--border-radius);
}

.paradigm__table {
  /* Display & Box model */
  margin: 0 auto 15px;
  max-width: calc(100% - 2 * 22px); /* Have an 'inner margin' of 22px; */

  /* Text */
  line-height: 1.5;

  /* Other */
  border-spacing: 2em 0.5rem;
}

.paradigm__more-button {
  /* Display & Box model */
  display: block;
  width: 100%;
  border: 0;
  padding-bottom: var(--border-radius);

  /* Color */
  color: #FFF;
  background-color: var(--paradigm-button-color);

  /* Text */
  text-align: center;
  font-weight: inherit;
  line-height: 1.5;

  /* Hack to make the rounded border look like it belongs to the parent. If we
   * don't make the radius a bit tighter, this border protrudes in a weird
   * way. */
  --tighter-br: calc(var(--border-radius) - 2px);
  border-radius: 0 0 var(--tighter-br) var(--tighter-br);
}

.paradigm__more-button::before {
  content: "+ ";
  font-weight: var(--strong-font-weight);
}

.paradigm__panel-description {
  text-align: left;
}

.paradigm-title {
  text-align: center;
  font-family: var(--strong-font-weight);
}

.paradigm-label {
  text-align: left;
}

.paradigm-label--row {
  font-style: italic;
  font-weight: var(--body-font-weight);
}

.paradigm-label--col {
  font-weight: var(--strong-font-weight);
  /* Sometimes the label is too dang wide, so just hide it. */
  overflow-x: ellipsis;
}

.paradigm-cell {
  font-weight: var(--body-font-weight);
}

.paradigm-label--row, .paradigm-cell {
  vertical-align: top; /* When a label applies to multiple wordforms */
}

/********************************** PROSE **********************************/

/**
 * BLOCK prose
 *
 * A big hunk of readable text.
 */
.prose__heading, .prose__section-title {
  font-weight: var(--strong-font-weight);
  font-family: var(--body-font-family);
}

.prose__heading {
  margin: var(--gap) 0 0;

  font-size: var(--prose-heading-font-size);

  color: var(--prose-heading-color);
}

.prose__section-title {
  /* Reset margin. */
  margin: 0;

  font-size: var(--prose-section-title-font-size);

  color: var(--prose-title-color);
}


/* this is anti-BEM, but like, it's body text ¯\_(ツ)_/¯ */
.prose p {
  margin-top: var(--small-pad);
  margin-bottom: 0;
}

/* also anti-BEM ¯\_(ツ)_/¯ */
.prose p [lang],
.prose__heading:not(.no-italics) [lang] {
  font-style: italic;
}


/**************************** APP FOOTER ****************************/

/**
 * BLOCK app-footer
 *
 * The footer at the bottom of the app.
 */
.app-footer {
  /* Display & Box Model */
  width: 100vw;
  margin-top: 1rem;
  margin-block-start: 1rem;
  padding: 1rem var(--page-gutter) var(--small-pad);
  padding-block-start: 1rem;
  padding-inline: var(--page-gutter);
  padding-block-end: var(--small-pad);

  /* Font */
  font-size: var(--footer-font-size);

  /* Color */
  color: var(--footer-text-color);
  background-color: var(--footer-bg-color);
  box-shadow: inset 0 4px 4px rgba(0, 0, 0, 0.1);
}

.app-footer a:link {
  color: var(--footer-text-color);
}

.app-footer__copyright {
  margin-top: 1rem;
  margin-block-start: 1rem;
}

/**
 * BLOCK footer-links
 */
.footer-links {
  display: flex;
  flex-direction: row;
}

.footer-links__list {
  margin: 0;
  margin-left: var(--footer-link-gap);
  margin-inline-start: var(--footer-link-gap);
  padding: 0;

  list-style: none;
}

.footer-links__list:first-of-type {
  margin-left: 0;
  margin-block-start: 0;
}


.footer-links__link {
  font-weight: var(--strong-font-weight);
}

/**
 * BLOCK copyright
 *
 * Write copyright copy.
 */
.copyright__line {
  margin: 0;
  margin-bottom: var(--gap);
  margin-block-end: var(--gap);
}


/**
 * BLOCK partner-logos
 *
 * Contains logos, primarily in the footer.
 */
.partner-logos {
  /* Display & Box Model */
  color: var(--prose-title-color);
  display: grid;
  width: 100%;
  margin-top: var(--small-pad);

  /* Grid */
  grid-template-columns: 33% 33% 33%;
  grid-template-rows: repeat(3, 1fr);
  justify-items: stretch;
  align-items: center;
}

/**
 * ELEMENT partner-logos__logo
 *
 * One particular logo.
 */
.partner-logos__logo {
  /* Display & Box Model */
  margin: var(--small-pad) .5rem;
  /* Text */
  text-align: center;
}

/**
 * Modifier for wide logos (e.g., NRC/SSHRC)
 */
.partner-logos__logo--full-width {
  grid-column: 1 / span 3;
}

.partner-logos__logo:hover {
  /* Make it have a hover effect like a link, to make it look clickable. */
  background-color: var(--link-hover-color);
}

.partner-logos__logo > img {
  max-width: 100%;
  max-height: 8rem;
  vertical-align: middle;
}


/****************************** UTILITY CLASSES *****************************/

.toggle-box__toggle {
  /* Display & Box Model */
  display: block;

  /* Text */
  font-weight: var(--strong-font-weight);
  text-decoration: underline;

  /* Color */
  color: #000;

  /* Other */
  cursor: pointer;
  overflow: hidden; /* Don't affect the layout if the toggle icon overflows its box. */
}

.toggle-box__toggle::-webkit-details-marker {
  display: none;
}

.toggle-box__toggle::after {
  content: url("img/fa/chevron-circle-down.svg");

  display: inline-block;
  width: 0.75rem;
  margin-left: var(--small-pad);

  vertical-align: middle;

  transition: transform .25s;
  transform: rotate(-90deg);
}

.toggle-box[open] > .toggle-box__toggle::after {
  transform: rotate(0);
}

/**
 * Makes the toggle look like a link.
 */
.toggle-box--link-like > .toggle-box__toggle {
  color: var(--link-action-color);
}

/**
 * MODIFIER large
 *
 * A slightly larger toggle-box.
 */
.toggle-box--large > .toggle-box__toggle {
  font-size: var(--toggle-box-large-font-size);
}


/**
 * MODIFIER with-menu
 *
 * Makes it so that the menu can be absolutely positioned.
 */
.toggle-box--with-menu {
  position: relative;
}

.toggle-box__menu {
  position: absolute;
  right: 0;
  z-index: 100;
}

/**
 * Creates an area behind the menu pop-up that, when clicked/touched, will
 * inadvertently toggle the menu away.
 */
.toggle-box[open] > .toggle-box__toggle::before {
  content: " ";

  /* Position */
  position: fixed;
  top: 0;
  right: 0;
  bottom: 0;
  left: 0;

  /* Display & Box model */
  display: block;
  z-index: 80;

  /* Color */
  background: transparent;

  /* Other */
  cursor: default;
}


/*********************************** MENU ***********************************/

/* TODO: Steal from GitHub's settings page for making an accessible menu! */
/* e.g., https://github.com/eddieantonio/proto-itwewina/settings */
/* See also: https://www.w3.org/TR/wai-aria-practices/examples/menu-button/menu-button-links.html */

.menu {
  min-width: 10rem;
  border: solid 1px rgba(209, 209, 209, 0.33);

  text-align: left;

  background-color: var(--box-bg-color);
  box-shadow: 4px 4px 8px 0 rgba(74, 74, 74, 0.24);

  border-radius: var(--border-radius);
}

.menu__caption {
  color: var(--menu-caption-color);
  padding: 9px;
  margin: 0;

  font-size: 12px;
  font-weight: var(--strong-font-weight);
}

.menu__choices {
  list-style: none;
}

.menu__category, .menu__choices {
  margin: 0;
  padding: 0;
  border: 0;
}

.menu-choice__label {
  display: block;
  padding: 9px;
}

.menu-choice:hover {
  color: var(--menu-hover-color);
  background-color: var(--menu-hover-bg-color);
}

a.menu-choice__label:link,
a.menu-choice__label:visited,
a.menu-choice__label:hover,
a.menu-choice__label:active {
  color: inherit;
  text-decoration: none;
}

.menu-choice--selected {
  font-weight: var(--strong-font-weight);

  background-color: #DEE4F9;
}

/*********************************** BOX ************************************/

/**
 * BLOCK box
 *
 * A panel that stands out from its background, as if it's in a box!
 */
.box {
  padding: var(--medium-gap) var(--page-gutter);
  padding-bottom: 1rem;

  background-color: var(--box-bg-color);

  box-shadow: 0 1px 1px 0 rgba(129, 127, 127, 0.5);
}

.box--rounded {
  border-radius: var(--border-radius);
}

/**
 * MODIFIER spaced
 *
 * Add a little margin AFTER the box.
 */
.box--spaced {
  margin-bottom: 16px;
  margin-block-end: 16px;
}

/**
 * MODIFIER bad-outcome
 *
 * When displaying that something went wrong.
 */
.box--bad-outcome {
  color: var(--bad-outcome-color);
  background-color: var(--bad-outcome-bg-color);
  text-shadow: 1px 1px 0 var(--embossed-highlight),
               2px 2px 2px var(--bad-outcome-shadow);
}

/******************************** ABOUT PAGE ********************************/

/**
 * ELEMENT link
 *
 * A link in the about page should have a heavy font weight.
 */
.about__link {
  font-weight: var(--strong-font-weight);
}

.about__citation {
  font-style: italic;
}


/***************************** SKIP TO CONTENT *****************************/

.skip-to-content {
  position: fixed;
  top: 0;
  left: 0;

  width: 1px;
  height: 1px;
  overflow: hidden;

  font-size: larger;

  background-color: white;
}
.skip-to-content:focus {
  clip: auto;
  z-index: 100;
  width: auto;
  height: auto;
}

@media screen, print {
  .skip-to-content {
    clip: rect(1px, 1px, 1px, 1px);
  }
}


/***************************** SEARCH PROGRESS *****************************/

.search-progress {
  position: fixed;
  top: 0;
  left: 0;
  right: 0;

  display: block;
  width: 100vw;
  height: 1rem;
  border: 0;

  color: var(--app-title-color);
  background-color: var(--footer-text-color);

  opacity: 0;
  visibility: hidden;
  transition: opacity 250ms;
}

.search-progress--loading {
  opacity: 1;
  visibility: visible;
}

.search-progress--error {
  animation: pulse 2s ease infinite alternate;
}

@keyframes pulse {
  from {
    opacity: 0.25
  }
  to {
    opactiy: 1;
  }
}

/******************************* INLINE MARKUP ******************************/

/**
 * BLOCK cite-dict
 *
 * A block that cites a dictionary source.
 */
.cite-dict {
  /* Color */
  color: var(--cite-text-color);
  /* Text */
  font-size: var(--cite-text-font-size);
  font-style: normal;
  font-weight: var(--strong-font-weight);
  vertical-align: middle;
}


.cite-dict--popup{
  /* Color */
  color: var(--cite-text-popup-color);
}

/**
 * BLOCK
 *
 * A title of a citation source.
 */
.source-title {
  font-style: italic;
}

/**
 * BLOCK explainer
 */
.explainer {
  font-weight: var(--strong-font-weight);
}

/******************************** UTILITIES *********************************/

/* Links to features we have not implemented yet ¯\_(ツ)_/¯ */
.feature-unavailable {
  display: none;
}

/**
 * ELEMENT sr-only
 *
 * Let something be part of the accessiblity tree without showing it to
 * screens and print.
 */
.sr-only {
  position: absolute;

  width: 1px;
  height: 1px;

  overflow: hidden;
  clip: rect(1px, 1px, 1px, 1px);
  -webkit-clip-path: inset(1px 1px 1px 1px);
  clip-path: inset(1px 1px 1px 1px);
  pointer-events: none;
}

/**
 * Makes a <button> look like a link.
 */
.unbutton {
  border: 0;

  text-align: inherit;

  color: inherit;
  background: transparent;

  cursor: pointer;
}

/**
 * BLOCK query
 *
 * For showing the user query on the page.
 */
.query {
  font-style: italic;
  quotes: "«" "»";
}

/**
 * Show the quotes to indicate that this is verbatim.
 */
.query::before { content: open-quote; }
.query::after { content: close-quote; }

/**
 * .external-link
 *
 * Links that go to an outside website, or open in a new tab.
 */
.external-link, a[target=_blank][rel=noopener]::after {
  content: url("img/fa/external-link-alt-solid.svg");

  display: inline-block;
  width: .75em;
  margin-left: .25em;
}

/**
 * Intentionally non-BEM styles to help us remove use of target=_blank without
 * [rel=noopner].
 *
 * See: https://web.dev/external-anchors-use-rel-noopener/
 */
a[target=_blank]:not([rel~=noopener]) {
  color: magenta;
  background: black;
  outline: magenta;

  font-family: Comic Sans MS;
  text-decoration: line-through;
  text-transform: uppercase;
  font-size: 2em;

  cursor: not-allowed;
  pointer-events: none;
}<|MERGE_RESOLUTION|>--- conflicted
+++ resolved
@@ -518,15 +518,8 @@
   font-style: italic;
 }
 
-<<<<<<< HEAD
-.recordings-list,
-.speaker-links {
-  /* take up half the width of the screen to make space for the speaker link  */
-  max-width: 50%;
-=======
 .definition__recordings--not-loaded {
   display: none;
->>>>>>> df3d213b
 }
 
 .recordings-list__item {
