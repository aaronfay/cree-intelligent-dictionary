{
  "name": "cree-intelligent-dictionary",
  "version": "1.0.0",
  "description": "",
  "main": "index.js",
  "scripts": {
    "django": "python ./CreeDictionary/manage.py runserver",
    "django3:migrate": "python3 ./CreeDictionary/manage.py migrate",
    "django3": "python3 ./CreeDictionary/manage.py runserver",
    "dev": "webpack --mode development ./CreeDictionary/React/src/index.js --output ./CreeDictionary/React/static/React/main.js",
    "build": "webpack --mode production ./CreeDictionary/React/src/index.js --output ./CreeDictionary/React/static/React/main.js",
<<<<<<< HEAD
    "e2e": "cypress open --project ./CreeDictionary/React/cypressTest"
=======
    "e2e": "cypress open --project ./CreeDictionary/React/",
    "e2e:headless": "cypress run --project ./CreeDictionary/React/",
    "install:test": "npm install --no-save"
>>>>>>> 1856dcae
  },
  "repository": {
    "type": "git",
    "url": "git+https://github.com/cmput401-winter2019/cree-intelligent-dictionary.git"
  },
  "keywords": [],
  "author": "",
  "license": "ISC",
  "bugs": {
    "url": "https://github.com/cmput401-winter2019/cree-intelligent-dictionary/issues"
  },
  "homepage": "https://github.com/cmput401-winter2019/cree-intelligent-dictionary#readme",
  "dependencies": {
    "@babel/core": "^7.3.3",
    "@babel/preset-env": "^7.3.1",
    "@babel/preset-react": "^7.0.0",
    "babel-loader": "^8.0.5",
    "babel-plugin-transform-class-properties": "^6.24.1",
    "bootstrap": "^4.3.1",
    "cree-sro-syllabics": "^2018.12.7",
    "css-loader": "^2.1.0",
    "cypress": "^3.1.5",
    "file-loader": "^3.0.1",
    "google-translator": "^1.0.1",
    "image-webpack-loader": "^4.6.0",
    "img-loader": "^3.0.1",
    "jquery": "^3.3.1",
    "popper.js": "^1.14.7",
    "prop-types": "^15.7.2",
    "react": "^16.8.3",
    "react-dom": "^16.8.3",
    "react-intl": "^2.8.0",
    "react-router": "^5.0.0",
    "react-router-dom": "^5.0.0",
    "react-translate": "^6.1.0",
    "selenium-webdriver": "^4.0.0-alpha.1",
    "style-loader": "^0.23.1",
    "translate": "^1.0.4",
    "url-loader": "^1.1.2",
    "wait-on": "^3.2.0",
    "weak-key": "^1.0.1",
    "webpack": "^4.29.5",
    "webpack-cli": "^3.2.3"
  },
  "devDependencies": {
    "babel-preset-airbnb": "^3.2.1",
    "i18next": "^15.0.7",
    "i18next-browser-languagedetector": "^3.0.1",
    "react-localize-redux": "^3.5.2",
    "react-multi-lang": "^1.0.2",
    "react-redux": "^6.0.1",
    "redux": "^4.0.1"
  }
}<|MERGE_RESOLUTION|>--- conflicted
+++ resolved
@@ -9,13 +9,9 @@
     "django3": "python3 ./CreeDictionary/manage.py runserver",
     "dev": "webpack --mode development ./CreeDictionary/React/src/index.js --output ./CreeDictionary/React/static/React/main.js",
     "build": "webpack --mode production ./CreeDictionary/React/src/index.js --output ./CreeDictionary/React/static/React/main.js",
-<<<<<<< HEAD
-    "e2e": "cypress open --project ./CreeDictionary/React/cypressTest"
-=======
     "e2e": "cypress open --project ./CreeDictionary/React/",
     "e2e:headless": "cypress run --project ./CreeDictionary/React/",
     "install:test": "npm install --no-save"
->>>>>>> 1856dcae
   },
   "repository": {
     "type": "git",
