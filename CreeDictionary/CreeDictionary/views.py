--- conflicted
+++ resolved
@@ -12,11 +12,6 @@
 # rationale: we don't unit test the views functions, rather, we test them in integration tests with cypress.
 
 
-<<<<<<< HEAD
-def lemma_details(request, query_string: str):  # pragma: no cover
-    """
-    home page with initial lemma detail page to display. Falls back to search page if query_string is ambiguous.
-=======
 def lemma_details(request, lemma_text: str = None):  # pragma: no cover
     """
     lemma detail page. Fall back to search page if no lemma is found or multiple lemmas are found
@@ -44,19 +39,8 @@
 def index(request, query_string=None):  # pragma: no cover
     """
     homepage with optional initial search results to display
->>>>>>> 1198331c
 
-    :param request: accepts query params `pos` `lc` `analysis` `id` to disambiguate query_string
-    :param query_string:
-    """
-    pass
-
-
-def index(request, query_string=None):  # pragma: no cover
-    """
-    homepage with optional initial search results to display
-
-    :param request: accepts query params `pos` `lc` `analysis` `id` to further specify query_string
+    :param request:
     :param query_string: optional initial search results to display
     :return:
     """
