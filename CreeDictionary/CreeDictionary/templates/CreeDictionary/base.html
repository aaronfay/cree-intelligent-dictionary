--- conflicted
+++ resolved
@@ -18,20 +18,10 @@
   {% include './svg-sprites.html' %}
   {% include './components/header.html' %}
 
-<<<<<<< HEAD
-  {# The 🔊 button template. Gets inflated by JavaScript. #}
-  <template id="template:play-button">
-    <button aria-label="Play recording" class="definition__icon definition-title__play-button" data-cy="play-recording">
-      <svg class="definition-title__play-icon" focusable="false">
-        <use xlink:href="#fa-volume-up-solid" />
-      </svg>
-    </button>
-  </template>
-=======
   {% spaceless %}
     {# The 🔊 button template. Gets inflated by JavaScript. #}
     <template id="template:play-button">
-      <button aria-label="Play recording" class="definition-title__play-button" data-cy="play-recording">
+      <button aria-label="Play recording" class="definition__icon definition-title__play-button" data-cy="play-recording">
         <svg class="definition-title__play-icon" focusable="false">
           <use xlink:href="#fa-volume-up-solid" />
         </svg>
@@ -44,7 +34,6 @@
         <button class="audio-snippet"><slot name="speaker-name"></slot>, <slot name="speaker-dialect"</slot></button>
     </template>
   {% endspaceless %}
->>>>>>> df3d213b
 
   {% comment %}
   JavaScript adds the class .search-progress--loading or
