--- conflicted
+++ resolved
@@ -55,17 +55,12 @@
         "cree-dictionary-search-results",
     ),
     # internal use to render paradigm and detailed info for a lemma
-<<<<<<< HEAD
-    ("_lemma_details/", views.lemma_details_internal, "cree-dictionary-lemma-detail",),
-    # cree word translation for click-in-text #todo (for matt): this
-=======
     (
         "_lemma_details/",
         views.lemma_details_internal,
         "cree-dictionary-lemma-detail",
     ),
     # cree word translation for click-in-text
->>>>>>> 7ac849aa
     (
         "click-in-text/",
         api_views.click_in_text,
