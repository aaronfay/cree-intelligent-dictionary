import pytest

<<<<<<< HEAD
from constants import SimpleLC, ParadigmSize
=======
from constants import LC, ParadigmSize
from paradigm import EmptyRow, Heading, Label, TitleRow
>>>>>>> 1b5254a2
from shared import paradigm_filler
from utils import shared_res_dir
from utils.paradigm_filler import import_prefilled_layouts


def test_import_prefilled_layouts() -> None:
    """
    Imports ALL of the layouts, and makes sure a NA gets filled out.

    Note: if the upstream layouts change, so will this test!
    """
    prefilled_layouts = import_prefilled_layouts(shared_res_dir / "prefilled_layouts")
<<<<<<< HEAD
    assert prefilled_layouts[SimpleLC.NA, ParadigmSize.BASIC] == [
        ['"One"', "{{ lemma }}+N+A+Sg"],
        ['"Many"', "{{ lemma }}+N+A+Pl"],
        ['"Further"', "{{ lemma }}+N+A+Obv"],
        ["", ""],
        ["", ': "Smaller/Lesser/Younger"'],
        ['"One"', "{{ lemma }}+N+A+Der/Dim+N+A+Sg"],
        ["", ""],
        ["", ': "Ownership"'],
        ["", ': "One"'],
        ['"my"', "{{ lemma }}+N+A+Px1Sg+Sg"],
        ['"your (one)"', "{{ lemma }}+N+A+Px2Sg+Sg"],
        ["", ': "Further"'],
        ['"his/her"', "{{ lemma }}+N+A+Px3Sg+Obv"],
=======
    assert prefilled_layouts[LC.NA, ParadigmSize.BASIC] == [
        [Label("One"), "{{ lemma }}+N+A+Sg"],
        [Label("Many"), "{{ lemma }}+N+A+Pl"],
        [Label("Further"), "{{ lemma }}+N+A+Obv"],
        EmptyRow,
        # TODO: I think there's a mistake with the source material here:
        # This should be a title row, not a label ¯\_(ツ)_/¯
        ["", Heading("Smaller/Lesser/Younger")],
        [Label("One"), "{{ lemma }}+N+A+Der/Dim+N+A+Sg"],
        EmptyRow,
        # TODO: Again, only the "ownership" part should be a label. This is weird.
        ["", Heading("Ownership")],
        ["", Heading("One")],
        [Label("my"), "{{ lemma }}+N+A+Px1Sg+Sg"],
        [Label("your (one)"), "{{ lemma }}+N+A+Px2Sg+Sg"],
        ["", Heading("Further")],
        [Label("his/her"), "{{ lemma }}+N+A+Px3Sg+Obv"],
>>>>>>> 1b5254a2
    ]


@pytest.mark.parametrize(
    "lemma,  inflection_category, paradigm_size, expected_table",
    [
        (
            "niska",
            SimpleLC.NA,
            ParadigmSize.FULL,
            [
                [
                    [Label("One"), "niska", "", "", ""],
                    [Label("Many"), "niskak", "", "", ""],
                    [Label("Further"), "niska", "", "", ""],
                    [Label("In/On"), "niskihk", "", "", ""],
                    [Label("Among"), "niskinâhk", "", "", ""],
                ],
                [
                    TitleRow("Smaller/Lesser/Younger", span=5),
                    [Label("One"), "niskis / niskisis", "", "", ""],
                    [Label("Many"), "niskisak / niskisisak", "", "", ""],
                    [Label("Further"), "niskisa / niskisisa", "", "", ""],
                    [Label("In/On"), "niskisihk / niskisisihk", "", "", ""],
                    [Label("Among"), "niskisinâhk / niskisisinâhk", "", "", ""],
                ],
                [
                    TitleRow("Ownership", span=5),
                    [
                        "",
                        Heading("One"),
                        Heading("Many"),
                        Heading("Further"),
                        Heading("In/On"),
                    ],
                    [Label("my"), "niniskim", "niniskimak", "niniskima", "niniskimihk"],
                    [
                        Label("your (one)"),
                        "kiniskim",
                        "kiniskimak",
                        "kiniskima",
                        "kiniskimihk",
                    ],
                    [Label("his/her"), "", "", "oniskima", "oniskimihk"],
                    [
                        Label("our"),
                        "niniskiminân",
                        "niniskiminânak",
                        "niniskiminâna",
                        "niniskiminâhk",
                    ],
                    [
                        Label("your and our"),
                        "kiniskiminaw",
                        "kiniskiminawak",
                        "kiniskiminawa",
                        "kiniskiminâhk",
                    ],
                    [
                        Label("your (all)"),
                        "kiniskimiwâw",
                        "kiniskimiwâwak",
                        "kiniskimiwâwa",
                        "kiniskimiwâhk",
                    ],
                    [Label("their"), "", "", "oniskimiwâwa", "oniskimiwâhk"],
                    [
                        Label("his/her/their (further)"),
                        "",
                        "",
                        "oniskimiyiwa",
                        "oniskimiyihk",
                    ],
                ],
                [
                    TitleRow("Smaller/Lesser/Younger", span=5),
                    TitleRow("Ownership", span=5),
                    [
                        "",
                        Heading("One"),
                        Heading("Many"),
                        Heading("Further"),
                        Heading("In/On"),
                    ],
                    [
                        Label("my"),
                        "niniskimis / niniskimisis",
                        "niniskimisak / niniskimisisak",
                        "niniskimisa / niniskimisisa",
                        "niniskimisihk / niniskimisisihk",
                    ],
                    [
                        Label("your (one)"),
                        "kiniskimis / kiniskimisis",
                        "kiniskimisak / kiniskimisisak",
                        "kiniskimisa / kiniskimisisa",
                        "kiniskimisihk / kiniskimisisihk",
                    ],
                    [
                        Label("his/her"),
                        "",
                        "",
                        "oniskimisa / oniskimisisa",
                        "oniskimisihk / oniskimisisihk",
                    ],
                    [
                        Label("our"),
                        "niniskimisinân / niniskimisisinân",
                        "niniskimisinânak / niniskimisisinânak",
                        "niniskimisinâna / niniskimisisinâna",
                        "niniskimisinâhk / niniskimisisinâhk",
                    ],
                    [
                        Label("your and our"),
                        "kiniskimisinaw / kiniskimisisinaw",
                        "kiniskimisinawak / kiniskimisisinawak",
                        "kiniskimisinawa / kiniskimisisinawa",
                        "kiniskimisinâhk / kiniskimisisinâhk",
                    ],
                    [
                        Label("your (all)"),
                        "kiniskimisisiwâw / kiniskimisiwâw",
                        "kiniskimisisiwâwak / kiniskimisiwâwak",
                        "kiniskimisisiwâwa / kiniskimisiwâwa",
                        "kiniskimisisiwâhk / kiniskimisiwâhk",
                    ],
                    [
                        Label("their"),
                        "",
                        "",
                        "oniskimisisiwâwa / oniskimisiwâwa",
                        "oniskimisisiwâhk / oniskimisiwâhk",
                    ],
                    [
                        Label("his/her/their (further)"),
                        "",
                        "",
                        "oniskimisisiyiwa / oniskimisiyiwa",
                        "oniskimisisiyihk / oniskimisiyihk",
                    ],
                ],
            ],
        )
    ],
)
def test_fill_NA_Full(lemma, inflection_category, paradigm_size, expected_table):
    assert (
        paradigm_filler.fill_paradigm(lemma, inflection_category, paradigm_size)
        == expected_table
    )<|MERGE_RESOLUTION|>--- conflicted
+++ resolved
@@ -1,11 +1,7 @@
 import pytest
 
-<<<<<<< HEAD
 from constants import SimpleLC, ParadigmSize
-=======
-from constants import LC, ParadigmSize
 from paradigm import EmptyRow, Heading, Label, TitleRow
->>>>>>> 1b5254a2
 from shared import paradigm_filler
 from utils import shared_res_dir
 from utils.paradigm_filler import import_prefilled_layouts
@@ -18,23 +14,7 @@
     Note: if the upstream layouts change, so will this test!
     """
     prefilled_layouts = import_prefilled_layouts(shared_res_dir / "prefilled_layouts")
-<<<<<<< HEAD
     assert prefilled_layouts[SimpleLC.NA, ParadigmSize.BASIC] == [
-        ['"One"', "{{ lemma }}+N+A+Sg"],
-        ['"Many"', "{{ lemma }}+N+A+Pl"],
-        ['"Further"', "{{ lemma }}+N+A+Obv"],
-        ["", ""],
-        ["", ': "Smaller/Lesser/Younger"'],
-        ['"One"', "{{ lemma }}+N+A+Der/Dim+N+A+Sg"],
-        ["", ""],
-        ["", ': "Ownership"'],
-        ["", ': "One"'],
-        ['"my"', "{{ lemma }}+N+A+Px1Sg+Sg"],
-        ['"your (one)"', "{{ lemma }}+N+A+Px2Sg+Sg"],
-        ["", ': "Further"'],
-        ['"his/her"', "{{ lemma }}+N+A+Px3Sg+Obv"],
-=======
-    assert prefilled_layouts[LC.NA, ParadigmSize.BASIC] == [
         [Label("One"), "{{ lemma }}+N+A+Sg"],
         [Label("Many"), "{{ lemma }}+N+A+Pl"],
         [Label("Further"), "{{ lemma }}+N+A+Obv"],
@@ -51,7 +31,6 @@
         [Label("your (one)"), "{{ lemma }}+N+A+Px2Sg+Sg"],
         ["", Heading("Further")],
         [Label("his/her"), "{{ lemma }}+N+A+Px3Sg+Obv"],
->>>>>>> 1b5254a2
     ]
 
 
