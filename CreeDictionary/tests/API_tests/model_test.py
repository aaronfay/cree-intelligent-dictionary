import os

import pytest
from hypothesis import assume, given

<<<<<<< HEAD
from API.models import Wordform, filter_cw_wordforms
from CreeDictionary import settings
from CreeDictionary.settings import BASE_DIR
=======
from API.models import Wordform
from CreeDictionary import settings
>>>>>>> f888c155
from tests.conftest import random_lemmas


@pytest.fixture(scope="module")
def django_db_setup():
    """
<<<<<<< HEAD
    django_db_setup is a magic function that works with pytest-django plugin. This fixture automatically works on
    all functions in this file who is labeled with pytest.mark.django_db. These functions will use the existing
    test_db.sqlite3. Instead of by default, an empty database in memory.
    """
    settings.DATABASES["default"] = {
        "ENGINE": "django.db.backends.sqlite3",
        "NAME": os.path.join(BASE_DIR, "test_db.sqlite3"),
=======
    This very cool fixture works with pytest-django. This fixture enforces
    all functions marked with pytest.mark.django_db in this file will use existing test_db.sqlite3.
    Instead of by default, an empty database in memory.
    """

    settings.DATABASES["default"] = {
        "ENGINE": "django.db.backends.sqlite3",
        "NAME": os.path.join(settings.BASE_DIR, "test_db.sqlite3"),
>>>>>>> f888c155
    }


#### Tests for Inflection.fetch_lemmas_by_user_query()


@pytest.mark.django_db
@given(lemma=random_lemmas())
def test_query_exact_wordform_in_database(lemma: Wordform):
    """
    Sanity check: querying a lemma by its EXACT text returns that lemma.
    """

    query = lemma.text
    analysis_to_lemmas, _ = Wordform.fetch_lemma_by_user_query(query)

    exact_match = False
    matched_lemma_count = 0
    for analysis, lemmas in analysis_to_lemmas.items():
        for matched_lemma in lemmas:
            if matched_lemma.id == lemma.id:
                exact_match = True
            matched_lemma_count += 1

    assert matched_lemma_count >= 1, f"Could not find {query!r} in the database"
    assert exact_match, f"No exact matches for {query!r} in {analysis_to_lemmas}"


# fixme: Eddie
@pytest.mark.skip(reason="Eddies unfinished search code")
@pytest.mark.django_db
@given(lemma=random_lemmas())
def test_search_for_exact_lemma(lemma: Wordform):
    """
    Check that we get a search result that matches the exact query.
    """

    assert lemma.is_lemma
    # XXX: there is something weird where a lemma is not a lemma...
    # bug in the FST? bug in the dictionary? Either way, it's inconvenient.
    lemma_from_analysis, _, _ = lemma.analysis.partition("+")
    assert all(c == c.lower() for c in lemma_from_analysis)
    assume(lemma.text == lemma_from_analysis)

    query = lemma.text
    matched_language, search_results = Wordform.search(query)

    assert matched_language == "crk", "We should have gotten results for Cree"

    exact_matches = [
        result for result in search_results if result.wordform == lemma.text
    ]
    assert len(exact_matches) >= 1

    # Let's look at that search result in more detail
    result = exact_matches[0]
    assert result.wordform == lemma.text
    assert result.is_lemma
    assert result.lemma == lemma.text
    assert not result.preverbs
    assert not result.reduplication_tags
    assert not result.initial_change_tags
    assert len(result.definitions) >= 1
    assert all(len(dfn.source_ids) >= 1 for dfn in result.definitions)


@pytest.mark.skip(reason="The test DB does not contain matching English content :/")
@pytest.mark.django_db
def test_search_for_english() -> None:
    """
    Search for a word that is definitely in English.
    """

    # This should match "âcimowin" and related words:
    matched_language, search_results = Wordform.search("story")

    assert matched_language == "en"


@pytest.mark.django_db
def test_search_for_stored_non_lemma():
    """
    A "stored non-lemma" is a wordform in the database that is NOT a lemma.
    """
    # "S/he would tell us stories."
    lemma = "âcimêw"
    query = "ê-kî-âcimikoyâhk"
    matched_language, search_results = Wordform.search(query)

    assert matched_language == "crk", "We should have gotten results for Cree"
    assert len(search_results) >= 1

    exact_matches = [result for result in search_results if result.wordform == query]
    assert len(exact_matches) >= 1

    # Let's look at that search result in more detail
    result = exact_matches[0]
    assert result.wordform == query
    assert not result.is_lemma
    assert result.lemma == lemma
    assert not result.preverbs
    assert not result.reduplication_tags
    assert not result.initial_change_tags
    assert len(result.definitions) >= 1
    assert all(len(dfn.source_ids) >= 1 for dfn in result.definitions)


@pytest.mark.django_db
<<<<<<< HEAD
def test_filter_cw_content():
    # assumptions
    # print(settings.DATABASES)
    # print("bobo:", Wordform.objects.all().count())
    mowew_queryset = Wordform.objects.filter(text="mowêw", is_lemma=True)
    assert mowew_queryset.count() == 1
    assert {
        ("s/he eats s.o. (e.g. bread)", "CW"),
        ("1. That's where he scolds from. (A location). 2. He scolds about it.", "MD"),
        ("s/he eats s.o. (e.g. bread)", "MD"),
        ("All of you eat it. Animate. [Command]", "MD"),
    } == {
        tuple(definition_dict.values())
        for definition_dict in mowew_queryset.get()
        .definition_set.all()
        .values("text", "citations")
    }

    # test
    filtered = filter_cw_wordforms(mowew_queryset)
    assert (
        len(list(filtered)) == 1
    )  # mowew should still be there because mowew has definition from cw
=======
@pytest.mark.parametrize("term", ["acâhkos kâ-osôsit", "acâhkosa kâ-otakohpit"])
def test_search_space_characters_in_matched_term(term):
    """
    The search should find results with spaces in them.
    See: https://github.com/UAlbertaALTLab/cree-intelligent-dictionary/issues/147
    """

    word = Wordform.objects.get(text=term)
    assert word is not None
>>>>>>> f888c155
<|MERGE_RESOLUTION|>--- conflicted
+++ resolved
@@ -3,29 +3,14 @@
 import pytest
 from hypothesis import assume, given
 
-<<<<<<< HEAD
 from API.models import Wordform, filter_cw_wordforms
 from CreeDictionary import settings
-from CreeDictionary.settings import BASE_DIR
-=======
-from API.models import Wordform
 from CreeDictionary import settings
->>>>>>> f888c155
 from tests.conftest import random_lemmas
-
 
 @pytest.fixture(scope="module")
 def django_db_setup():
     """
-<<<<<<< HEAD
-    django_db_setup is a magic function that works with pytest-django plugin. This fixture automatically works on
-    all functions in this file who is labeled with pytest.mark.django_db. These functions will use the existing
-    test_db.sqlite3. Instead of by default, an empty database in memory.
-    """
-    settings.DATABASES["default"] = {
-        "ENGINE": "django.db.backends.sqlite3",
-        "NAME": os.path.join(BASE_DIR, "test_db.sqlite3"),
-=======
     This very cool fixture works with pytest-django. This fixture enforces
     all functions marked with pytest.mark.django_db in this file will use existing test_db.sqlite3.
     Instead of by default, an empty database in memory.
@@ -34,7 +19,6 @@
     settings.DATABASES["default"] = {
         "ENGINE": "django.db.backends.sqlite3",
         "NAME": os.path.join(settings.BASE_DIR, "test_db.sqlite3"),
->>>>>>> f888c155
     }
 
 
@@ -143,7 +127,18 @@
 
 
 @pytest.mark.django_db
-<<<<<<< HEAD
+@pytest.mark.parametrize("term", ["acâhkos kâ-osôsit", "acâhkosa kâ-otakohpit"])
+def test_search_space_characters_in_matched_term(term):
+    """
+    The search should find results with spaces in them.
+    See: https://github.com/UAlbertaALTLab/cree-intelligent-dictionary/issues/147
+    """
+
+    word = Wordform.objects.get(text=term)
+    assert word is not None
+
+
+@pytest.mark.django_db
 def test_filter_cw_content():
     # assumptions
     # print(settings.DATABASES)
@@ -166,15 +161,4 @@
     filtered = filter_cw_wordforms(mowew_queryset)
     assert (
         len(list(filtered)) == 1
-    )  # mowew should still be there because mowew has definition from cw
-=======
-@pytest.mark.parametrize("term", ["acâhkos kâ-osôsit", "acâhkosa kâ-otakohpit"])
-def test_search_space_characters_in_matched_term(term):
-    """
-    The search should find results with spaces in them.
-    See: https://github.com/UAlbertaALTLab/cree-intelligent-dictionary/issues/147
-    """
-
-    word = Wordform.objects.get(text=term)
-    assert word is not None
->>>>>>> f888c155
+    )  # mowew should still be there because mowew has definition from cw