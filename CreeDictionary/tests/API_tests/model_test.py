import os

import pytest
from hypothesis import assume, given

from API.models import Wordform, filter_cw_wordforms
from CreeDictionary import settings
from tests.conftest import random_lemmas


@pytest.fixture(scope="module")
def django_db_setup():
    """
    This works with pytest-django plugin.
    This fixture tells all functions marked with pytest.mark.django_db in this file
    to use the database specified in settings.py
    which is the existing test_db.sqlite3 if USE_TEST_DB=True is passed.

    Instead of by default, an empty database in memory.
    """

    # all functions in this file should use the existing test_db.sqlite3
    assert settings.USE_TEST_DB


#### Tests for Inflection.fetch_lemmas_by_user_query()


@pytest.mark.django_db
@given(lemma=random_lemmas())
def test_query_exact_wordform_in_database(lemma: Wordform):
    """
    Sanity check: querying a lemma by its EXACT text returns that lemma.
    """

    query = lemma.text
    analysis_to_lemmas, _ = Wordform.fetch_lemma_by_user_query(query)

    exact_match = False
    matched_lemma_count = 0
    for analysis, lemmas in analysis_to_lemmas.items():
        for matched_lemma in lemmas:
            if matched_lemma.id == lemma.id:
                exact_match = True
            matched_lemma_count += 1

    assert matched_lemma_count >= 1, f"Could not find {query!r} in the database"
    assert exact_match, f"No exact matches for {query!r} in {analysis_to_lemmas}"


# fixme: Eddie
@pytest.mark.skip(reason="Eddies unfinished search code")
@pytest.mark.django_db
@given(lemma=random_lemmas())
def test_search_for_exact_lemma(lemma: Wordform):
    """
    Check that we get a search result that matches the exact query.
    """

    assert lemma.is_lemma
    # XXX: there is something weird where a lemma is not a lemma...
    # bug in the FST? bug in the dictionary? Either way, it's inconvenient.
    lemma_from_analysis, _, _ = lemma.analysis.partition("+")
    assert all(c == c.lower() for c in lemma_from_analysis)
    assume(lemma.text == lemma_from_analysis)

    query = lemma.text
    matched_language, search_results = Wordform.search(query)

    assert matched_language == "crk", "We should have gotten results for Cree"

    exact_matches = [
        result for result in search_results if result.wordform == lemma.text
    ]
    assert len(exact_matches) >= 1

    # Let's look at that search result in more detail
    result = exact_matches[0]
    assert result.wordform == lemma.text
    assert result.is_lemma
    assert result.lemma == lemma.text
    assert not result.preverbs
    assert not result.reduplication_tags
    assert not result.initial_change_tags
    assert len(result.definitions) >= 1
    assert all(len(dfn.source_ids) >= 1 for dfn in result.definitions)


@pytest.mark.skip(reason="The test DB does not contain matching English content :/")
@pytest.mark.django_db
def test_search_for_english() -> None:
    """
    Search for a word that is definitely in English.
    """

    # This should match "âcimowin" and related words:
    matched_language, search_results = Wordform.search("story")

    assert matched_language == "en"


@pytest.mark.django_db
def test_search_for_stored_non_lemma():
    """
    A "stored non-lemma" is a wordform in the database that is NOT a lemma.
    """
    # "S/he would tell us stories."
    lemma = "âcimêw"
    query = "ê-kî-âcimikoyâhk"
    matched_language, search_results = Wordform.search(query)

    assert matched_language == "crk", "We should have gotten results for Cree"
    assert len(search_results) >= 1

    exact_matches = [result for result in search_results if result.wordform == query]
    assert len(exact_matches) >= 1

    # Let's look at that search result in more detail
    result = exact_matches[0]
    assert result.wordform == query
    assert not result.is_lemma
    assert result.lemma == lemma
    assert not result.preverbs
    assert not result.reduplication_tags
    assert not result.initial_change_tags
    assert len(result.definitions) >= 1
    assert all(len(dfn.source_ids) >= 1 for dfn in result.definitions)


# TODO: some of these should really be in a dedicated "test_search" file.


@pytest.mark.django_db
@pytest.mark.parametrize("term", ["acâhkos kâ-osôsit", "acâhkosa kâ-otakohpit"])
def test_search_space_characters_in_matched_term(term):
    """
    The search should find results with spaces in them.
    See: https://github.com/UAlbertaALTLab/cree-intelligent-dictionary/issues/147
    """

    # Ensure the word is in the database to begin with...
    word = Wordform.objects.get(text=term)
    assert word is not None

<<<<<<< HEAD

@pytest.mark.django_db
def test_filter_cw_content():
    # test 1
    # assumptions
    mowew_queryset = Wordform.objects.filter(text="mowêw", is_lemma=True)
    assert mowew_queryset.count() == 1
    assert {
        ("s/he eats s.o. (e.g. bread)", "CW"),
        ("1. That's where he scolds from. (A location). 2. He scolds about it.", "MD"),
        ("s/he eats s.o. (e.g. bread)", "MD"),
        ("All of you eat it. Animate. [Command]", "MD"),
    } == {
        tuple(definition_dict.values())
        for definition_dict in mowew_queryset.get()
        .definition_set.all()
        .values("text", "citations")
    }

    # test 2
    # assumption
    nipa_queryset = Wordform.objects.filter(text="nipa", full_lc="IPV")
    assert (
        nipa_queryset.count() == 1
    )  # there should only be one preverb meaning "during the night", it's from MD

    # test
    filtered = filter_cw_wordforms(nipa_queryset)
    assert (
        len(list(filtered)) == 0
    )  # nipa should no longer be there because the preverb nipa is a MD only word
=======
    # Now try searching for it:
    analysis_to_lemmas, _ = Wordform.fetch_lemma_by_user_query(term)
    assert len(analysis_to_lemmas) > 0
>>>>>>> f96d2cf0
<|MERGE_RESOLUTION|>--- conflicted
+++ resolved
@@ -142,7 +142,9 @@
     word = Wordform.objects.get(text=term)
     assert word is not None
 
-<<<<<<< HEAD
+    # Now try searching for it:
+    analysis_to_lemmas, _ = Wordform.fetch_lemma_by_user_query(term)
+    assert len(analysis_to_lemmas) > 0
 
 @pytest.mark.django_db
 def test_filter_cw_content():
@@ -173,9 +175,4 @@
     filtered = filter_cw_wordforms(nipa_queryset)
     assert (
         len(list(filtered)) == 0
-    )  # nipa should no longer be there because the preverb nipa is a MD only word
-=======
-    # Now try searching for it:
-    analysis_to_lemmas, _ = Wordform.fetch_lemma_by_user_query(term)
-    assert len(analysis_to_lemmas) > 0
->>>>>>> f96d2cf0
+    )  # nipa should no longer be there because the preverb nipa is a MD only word